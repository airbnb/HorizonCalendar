// Created by Bryan Keller on 6/18/20.
// Copyright © 2020 Airbnb Inc. All rights reserved.

// Licensed under the Apache License, Version 2.0 (the "License");
// you may not use this file except in compliance with the License.
// You may obtain a copy of the License at
//
// http://www.apache.org/licenses/LICENSE-2.0
//
// Unless required by applicable law or agreed to in writing, software
// distributed under the License is distributed on an "AS IS" BASIS,
// WITHOUT WARRANTIES OR CONDITIONS OF ANY KIND, either express or implied.
// See the License for the specific language governing permissions and
// limitations under the License.

import HorizonCalendar
import UIKit

// MARK: - DemoPickerViewController

final class DemoPickerViewController: UIViewController {

  // MARK: Internal

  override func viewDidLoad() {
    super.viewDidLoad()

    title = "HorizonCalendar Example App"

    view.backgroundColor = .systemBackground

    view.addSubview(tableView)
    view.addSubview(monthsLayoutPicker)

    tableView.translatesAutoresizingMaskIntoConstraints = false
    monthsLayoutPicker.translatesAutoresizingMaskIntoConstraints = false
    NSLayoutConstraint.activate([
      monthsLayoutPicker.centerXAnchor.constraint(equalTo: view.centerXAnchor),
      monthsLayoutPicker.topAnchor.constraint(
        equalTo: view.layoutMarginsGuide.topAnchor,
        constant: 8),

      tableView.leadingAnchor.constraint(equalTo: view.leadingAnchor),
      tableView.trailingAnchor.constraint(equalTo: view.trailingAnchor),
      tableView.topAnchor.constraint(equalTo: monthsLayoutPicker.bottomAnchor, constant: 8),
      tableView.bottomAnchor.constraint(equalTo: view.bottomAnchor),
    ])
  }

  override func viewWillAppear(_ animated: Bool) {
    super.viewWillAppear(true)

    if let selectedIndexPath = tableView.indexPathForSelectedRow {
      tableView.deselectRow(at: selectedIndexPath, animated: animated)
    }
  }

  // MARK: Private

  private let verticalDemoDestinations: [(name: String, destinationType: DemoViewController.Type)] =
    [
      ("Single Day Selection", SingleDaySelectionDemoViewController.self),
      ("Day Range Selection", DayRangeSelectionDemoViewController.self),
      ("Selected Day Tooltip", SelectedDayTooltipDemoViewController.self),
      ("Large Day Range", LargeDayRangeDemoViewController.self),
      ("Scroll to Day With Animation", ScrollToDayWithAnimationDemoViewController.self),
      ("Partial Month Visibility", PartialMonthVisibilityDemoViewController.self),
      ("Month Grid Background", MonthBackgroundDemoViewController.self),
      ("SwiftUI Day and Month View", SwiftUIItemModelsDemoViewController.self),
      ("SwiftUI Screen", SwiftUIScreenDemoViewController.self),
<<<<<<< HEAD
      ("Weekday Only Calendar", WeekdayOnlyDemoViewController.self),
=======
      ("SwiftUI Disabled Day", SwiftUIDisabledDayDemoViewController.self),
>>>>>>> fce541fb
    ]

  private let horizontalDemoDestinations: [(name: String, destinationType: DemoViewController.Type)] =
    [
      ("Single Day Selection", SingleDaySelectionDemoViewController.self),
      ("Day Range Selection", DayRangeSelectionDemoViewController.self),
      ("Selected Day Tooltip", SelectedDayTooltipDemoViewController.self),
      ("Large Day Range", LargeDayRangeDemoViewController.self),
      ("Scroll to Day With Animation", ScrollToDayWithAnimationDemoViewController.self),
      ("Month Grid Background", MonthBackgroundDemoViewController.self),
      ("SwiftUI Day and Month View", SwiftUIItemModelsDemoViewController.self),
      ("SwiftUI Screen", SwiftUIScreenDemoViewController.self),
      ("Weekday Only Calendar", WeekdayOnlyDemoViewController.self),
    ]

  private lazy var tableView: UITableView = {
    let tableView = UITableView(frame: .zero)
    tableView.dataSource = self
    tableView.delegate = self
    tableView.register(UITableViewCell.self, forCellReuseIdentifier: "Cell")
    return tableView
  }()

  private lazy var monthsLayoutPicker: UISegmentedControl = {
    let segmentedControl = UISegmentedControl(items: ["Vertical", "Horizontal"])
    segmentedControl.selectedSegmentIndex = 0
    segmentedControl.addTarget(
      self,
      action: #selector(monthsLayoutPickerValueChanged),
      for: .valueChanged)
    return segmentedControl
  }()

  @objc
  private func monthsLayoutPickerValueChanged() {
    tableView.reloadData()
  }

}

// MARK: UITableViewDataSource

extension DemoPickerViewController: UITableViewDataSource {

  func tableView(_: UITableView, numberOfRowsInSection _: Int) -> Int {
    monthsLayoutPicker.selectedSegmentIndex == 0
      ? verticalDemoDestinations.count
      : horizontalDemoDestinations.count
  }

  func tableView(_ tableView: UITableView, cellForRowAt indexPath: IndexPath) -> UITableViewCell {
    let cell = tableView.dequeueReusableCell(withIdentifier: "Cell", for: indexPath)

    let demoDestination = monthsLayoutPicker.selectedSegmentIndex == 0
      ? verticalDemoDestinations[indexPath.item]
      : horizontalDemoDestinations[indexPath.item]
    cell.textLabel?.text = demoDestination.name

    return cell
  }

}

// MARK: UITableViewDelegate

extension DemoPickerViewController: UITableViewDelegate {

  func tableView(_: UITableView, didSelectRowAt indexPath: IndexPath) {
    let demoDestination = monthsLayoutPicker.selectedSegmentIndex == 0
      ? verticalDemoDestinations[indexPath.item]
      : horizontalDemoDestinations[indexPath.item]

    let demoViewController = demoDestination.destinationType.init(
      monthsLayout: monthsLayoutPicker.selectedSegmentIndex == 0
        ? .vertical(
          options: VerticalMonthsLayoutOptions(
            pinDaysOfWeekToTop: false,
            alwaysShowCompleteBoundaryMonths: false,
            scrollsToFirstMonthOnStatusBarTap: false))
        : .horizontal(
          options: HorizontalMonthsLayoutOptions(
            maximumFullyVisibleMonths: 1.5,
            scrollingBehavior: .paginatedScrolling(
              .init(
                restingPosition: .atLeadingEdgeOfEachMonth,
                restingAffinity: .atPositionsClosestToTargetOffset)))))

    navigationController?.pushViewController(demoViewController, animated: true)
  }

}<|MERGE_RESOLUTION|>--- conflicted
+++ resolved
@@ -68,11 +68,8 @@
       ("Month Grid Background", MonthBackgroundDemoViewController.self),
       ("SwiftUI Day and Month View", SwiftUIItemModelsDemoViewController.self),
       ("SwiftUI Screen", SwiftUIScreenDemoViewController.self),
-<<<<<<< HEAD
       ("Weekday Only Calendar", WeekdayOnlyDemoViewController.self),
-=======
       ("SwiftUI Disabled Day", SwiftUIDisabledDayDemoViewController.self),
->>>>>>> fce541fb
     ]
 
   private let horizontalDemoDestinations: [(name: String, destinationType: DemoViewController.Type)] =
