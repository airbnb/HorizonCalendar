// Created by Bryan Keller on 6/18/20.
// Copyright © 2020 Airbnb Inc. All rights reserved.

// Licensed under the Apache License, Version 2.0 (the "License");
// you may not use this file except in compliance with the License.
// You may obtain a copy of the License at
//
// http://www.apache.org/licenses/LICENSE-2.0
//
// Unless required by applicable law or agreed to in writing, software
// distributed under the License is distributed on an "AS IS" BASIS,
// WITHOUT WARRANTIES OR CONDITIONS OF ANY KIND, either express or implied.
// See the License for the specific language governing permissions and
// limitations under the License.

import HorizonCalendar
import UIKit

// MARK: - DemoPickerViewController

final class DemoPickerViewController: UIViewController {

  // MARK: Internal

  override func viewDidLoad() {
    super.viewDidLoad()

    title = "HorizonCalendar Example App"

    view.backgroundColor = .systemBackground

    view.addSubview(tableView)
    view.addSubview(monthsLayoutPicker)

    tableView.translatesAutoresizingMaskIntoConstraints = false
    monthsLayoutPicker.translatesAutoresizingMaskIntoConstraints = false
    NSLayoutConstraint.activate([
      monthsLayoutPicker.centerXAnchor.constraint(equalTo: view.centerXAnchor),
      monthsLayoutPicker.topAnchor.constraint(
        equalTo: view.layoutMarginsGuide.topAnchor,
        constant: 8),

      tableView.leadingAnchor.constraint(equalTo: view.leadingAnchor),
      tableView.trailingAnchor.constraint(equalTo: view.trailingAnchor),
      tableView.topAnchor.constraint(equalTo: monthsLayoutPicker.bottomAnchor, constant: 8),
      tableView.bottomAnchor.constraint(equalTo: view.bottomAnchor),
    ])
  }

  override func viewWillAppear(_ animated: Bool) {
    super.viewWillAppear(true)

    if let selectedIndexPath = tableView.indexPathForSelectedRow {
      tableView.deselectRow(at: selectedIndexPath, animated: animated)
    }
  }

  // MARK: Private

  private let verticalDemoDestinations: [(name: String, destinationType: DemoViewController.Type)] =
    [
      ("Single Day Selection", SingleDaySelectionDemoViewController.self),
      ("Day Range Selection", DayRangeSelectionDemoViewController.self),
      ("Selected Day Tooltip", SelectedDayTooltipDemoViewController.self),
      ("Large Day Range", LargeDayRangeDemoViewController.self),
      ("Scroll to Day With Animation", ScrollToDayWithAnimationDemoViewController.self),
      ("Partial Month Visibility", PartialMonthVisibilityDemoViewController.self),
      ("Month Grid Background", MonthBackgroundDemoViewController.self),
      ("SwiftUI Day and Month View", SwiftUIItemModelsDemoViewController.self),
      ("SwiftUI Screen", SwiftUIScreenDemoViewController.self),
<<<<<<< HEAD
      ("WeekdayView", WeekNumberDemoViewController.self),
=======
      ("Weekday Only Calendar", WeekdayOnlyDemoViewController.self),
      ("SwiftUI Disabled Day", SwiftUIDisabledDayDemoViewController.self),
>>>>>>> 4865bf95
    ]

  private let horizontalDemoDestinations: [(name: String, destinationType: DemoViewController.Type)] =
    [
      ("Single Day Selection", SingleDaySelectionDemoViewController.self),
      ("Day Range Selection", DayRangeSelectionDemoViewController.self),
      ("Selected Day Tooltip", SelectedDayTooltipDemoViewController.self),
      ("Large Day Range", LargeDayRangeDemoViewController.self),
      ("Scroll to Day With Animation", ScrollToDayWithAnimationDemoViewController.self),
      ("Month Grid Background", MonthBackgroundDemoViewController.self),
      ("SwiftUI Day and Month View", SwiftUIItemModelsDemoViewController.self),
      ("SwiftUI Screen", SwiftUIScreenDemoViewController.self),
<<<<<<< HEAD
      ("WeekdayView", WeekNumberDemoViewController.self),
=======
      ("Weekday Only Calendar", WeekdayOnlyDemoViewController.self),
>>>>>>> 4865bf95
    ]

  private lazy var tableView: UITableView = {
    let tableView = UITableView(frame: .zero)
    tableView.dataSource = self
    tableView.delegate = self
    tableView.register(UITableViewCell.self, forCellReuseIdentifier: "Cell")
    return tableView
  }()

  private lazy var monthsLayoutPicker: UISegmentedControl = {
    let segmentedControl = UISegmentedControl(items: ["Vertical", "Horizontal"])
    segmentedControl.selectedSegmentIndex = 0
    segmentedControl.addTarget(
      self,
      action: #selector(monthsLayoutPickerValueChanged),
      for: .valueChanged)
    return segmentedControl
  }()

  @objc
  private func monthsLayoutPickerValueChanged() {
    tableView.reloadData()
  }

}

// MARK: UITableViewDataSource

extension DemoPickerViewController: UITableViewDataSource {

  func tableView(_: UITableView, numberOfRowsInSection _: Int) -> Int {
    monthsLayoutPicker.selectedSegmentIndex == 0
      ? verticalDemoDestinations.count
      : horizontalDemoDestinations.count
  }

  func tableView(_ tableView: UITableView, cellForRowAt indexPath: IndexPath) -> UITableViewCell {
    let cell = tableView.dequeueReusableCell(withIdentifier: "Cell", for: indexPath)

    let demoDestination = monthsLayoutPicker.selectedSegmentIndex == 0
      ? verticalDemoDestinations[indexPath.item]
      : horizontalDemoDestinations[indexPath.item]
    cell.textLabel?.text = demoDestination.name

    return cell
  }

}

// MARK: UITableViewDelegate

extension DemoPickerViewController: UITableViewDelegate {

  func tableView(_: UITableView, didSelectRowAt indexPath: IndexPath) {
    let demoDestination = monthsLayoutPicker.selectedSegmentIndex == 0
      ? verticalDemoDestinations[indexPath.item]
      : horizontalDemoDestinations[indexPath.item]

    let demoViewController = demoDestination.destinationType.init(
      monthsLayout: monthsLayoutPicker.selectedSegmentIndex == 0
        ? .vertical(
          options: VerticalMonthsLayoutOptions(
            pinDaysOfWeekToTop: false,
            alwaysShowCompleteBoundaryMonths: false,
            scrollsToFirstMonthOnStatusBarTap: false))
        : .horizontal(
          options: HorizontalMonthsLayoutOptions(
            maximumFullyVisibleMonths: 1.5,
            scrollingBehavior: .paginatedScrolling(
              .init(
                restingPosition: .atLeadingEdgeOfEachMonth,
                restingAffinity: .atPositionsClosestToTargetOffset)))))

    navigationController?.pushViewController(demoViewController, animated: true)
  }

}<|MERGE_RESOLUTION|>--- conflicted
+++ resolved
@@ -68,12 +68,9 @@
       ("Month Grid Background", MonthBackgroundDemoViewController.self),
       ("SwiftUI Day and Month View", SwiftUIItemModelsDemoViewController.self),
       ("SwiftUI Screen", SwiftUIScreenDemoViewController.self),
-<<<<<<< HEAD
       ("WeekdayView", WeekNumberDemoViewController.self),
-=======
       ("Weekday Only Calendar", WeekdayOnlyDemoViewController.self),
       ("SwiftUI Disabled Day", SwiftUIDisabledDayDemoViewController.self),
->>>>>>> 4865bf95
     ]
 
   private let horizontalDemoDestinations: [(name: String, destinationType: DemoViewController.Type)] =
@@ -86,11 +83,8 @@
       ("Month Grid Background", MonthBackgroundDemoViewController.self),
       ("SwiftUI Day and Month View", SwiftUIItemModelsDemoViewController.self),
       ("SwiftUI Screen", SwiftUIScreenDemoViewController.self),
-<<<<<<< HEAD
       ("WeekdayView", WeekNumberDemoViewController.self),
-=======
       ("Weekday Only Calendar", WeekdayOnlyDemoViewController.self),
->>>>>>> 4865bf95
     ]
 
   private lazy var tableView: UITableView = {
