// !$*UTF8*$!
{
	archiveVersion = 1;
	classes = {
	};
	objectVersion = 50;
	objects = {

/* Begin PBXBuildFile section */
<<<<<<< HEAD
		645FFF022D73B86A002EE721 /* WeekNumberDemoViewController.swift in Sources */ = {isa = PBXBuildFile; fileRef = 645FFF012D73B86A002EE721 /* WeekNumberDemoViewController.swift */; };
=======
		645FFEFC2D6D5E61002EE721 /* WeekdayOnlyDemoViewController.swift in Sources */ = {isa = PBXBuildFile; fileRef = 645FFEFB2D6D5E61002EE721 /* WeekdayOnlyDemoViewController.swift */; };
>>>>>>> 4865bf95
		9381769C249B74BB00E18FA3 /* DemoPickerViewController.swift in Sources */ = {isa = PBXBuildFile; fileRef = 9381769B249B74BB00E18FA3 /* DemoPickerViewController.swift */; };
		9381769F249B79DC00E18FA3 /* ScrollToDayWithAnimationDemoViewController.swift in Sources */ = {isa = PBXBuildFile; fileRef = 9381769E249B79DC00E18FA3 /* ScrollToDayWithAnimationDemoViewController.swift */; };
		938176A1249B7CE600E18FA3 /* DayRangeSelectionDemoViewController.swift in Sources */ = {isa = PBXBuildFile; fileRef = 938176A0249B7CE600E18FA3 /* DayRangeSelectionDemoViewController.swift */; };
		938176A3249B7F0800E18FA3 /* SelectedDayTooltipDemoViewController.swift in Sources */ = {isa = PBXBuildFile; fileRef = 938176A2249B7F0800E18FA3 /* SelectedDayTooltipDemoViewController.swift */; };
		938176A5249B828600E18FA3 /* LargeDayRangeDemoViewController.swift in Sources */ = {isa = PBXBuildFile; fileRef = 938176A4249B828600E18FA3 /* LargeDayRangeDemoViewController.swift */; };
		938176A7249B85CE00E18FA3 /* DemoViewController.swift in Sources */ = {isa = PBXBuildFile; fileRef = 938176A6249B85CE00E18FA3 /* DemoViewController.swift */; };
		939853522498992E0022A3A1 /* TooltipView.swift in Sources */ = {isa = PBXBuildFile; fileRef = 939853512498992E0022A3A1 /* TooltipView.swift */; };
		939E696B2484CD8E00A8BCC7 /* AppDelegate.swift in Sources */ = {isa = PBXBuildFile; fileRef = 939E696A2484CD8E00A8BCC7 /* AppDelegate.swift */; };
		939E696F2484CD8E00A8BCC7 /* SingleDaySelectionDemoViewController.swift in Sources */ = {isa = PBXBuildFile; fileRef = 939E696E2484CD8E00A8BCC7 /* SingleDaySelectionDemoViewController.swift */; };
		939E69742484CD9000A8BCC7 /* Assets.xcassets in Resources */ = {isa = PBXBuildFile; fileRef = 939E69732484CD9000A8BCC7 /* Assets.xcassets */; };
		939E69772484CD9000A8BCC7 /* LaunchScreen.storyboard in Resources */ = {isa = PBXBuildFile; fileRef = 939E69752484CD9000A8BCC7 /* LaunchScreen.storyboard */; };
		939E69932484D55200A8BCC7 /* HorizonCalendar.framework in Frameworks */ = {isa = PBXBuildFile; fileRef = 939E69912484D11000A8BCC7 /* HorizonCalendar.framework */; };
		939E69942484D55200A8BCC7 /* HorizonCalendar.framework in Embed Frameworks */ = {isa = PBXBuildFile; fileRef = 939E69912484D11000A8BCC7 /* HorizonCalendar.framework */; settings = {ATTRIBUTES = (CodeSignOnCopy, RemoveHeadersOnCopy, ); }; };
		93A7258E24A1F26C00B4F08F /* PartialMonthVisibilityDemoViewController.swift in Sources */ = {isa = PBXBuildFile; fileRef = 93A7258D24A1F26C00B4F08F /* PartialMonthVisibilityDemoViewController.swift */; };
		93AF5545248DCC8900BDB0FF /* DayRangeIndicatorView.swift in Sources */ = {isa = PBXBuildFile; fileRef = 93AF5544248DCC8900BDB0FF /* DayRangeIndicatorView.swift */; };
		AA79A7D12D74319B00C07DD0 /* SwiftUIDisabledDayDemoViewController 2.swift in Sources */ = {isa = PBXBuildFile; fileRef = AA79A7D02D74319B00C07DD0 /* SwiftUIDisabledDayDemoViewController 2.swift */; };
		AA79A7D52D74346200C07DD0 /* DayRangeSelectionHelperExtension.swift in Sources */ = {isa = PBXBuildFile; fileRef = AA79A7D42D74346200C07DD0 /* DayRangeSelectionHelperExtension.swift */; };
		FD55C5D7298B138A00A9B5D6 /* SwiftUIScreenDemoViewController.swift in Sources */ = {isa = PBXBuildFile; fileRef = FD55C5D6298B138A00A9B5D6 /* SwiftUIScreenDemoViewController.swift */; };
		FDA0FB3528F5EFD90066DEFA /* SwiftUIDayView.swift in Sources */ = {isa = PBXBuildFile; fileRef = FDA0FB3428F5EFD90066DEFA /* SwiftUIDayView.swift */; };
		FDA0FB3728F5EFF60066DEFA /* SwiftUIItemModelsDemoViewController.swift in Sources */ = {isa = PBXBuildFile; fileRef = FDA0FB3628F5EFF60066DEFA /* SwiftUIItemModelsDemoViewController.swift */; };
		FDD8EE7429885AF500F6EC9D /* MonthBackgroundDemoViewController.swift in Sources */ = {isa = PBXBuildFile; fileRef = FDD8EE7329885AF500F6EC9D /* MonthBackgroundDemoViewController.swift */; };
/* End PBXBuildFile section */

/* Begin PBXCopyFilesBuildPhase section */
		939E69952484D55200A8BCC7 /* Embed Frameworks */ = {
			isa = PBXCopyFilesBuildPhase;
			buildActionMask = 2147483647;
			dstPath = "";
			dstSubfolderSpec = 10;
			files = (
				939E69942484D55200A8BCC7 /* HorizonCalendar.framework in Embed Frameworks */,
			);
			name = "Embed Frameworks";
			runOnlyForDeploymentPostprocessing = 0;
		};
/* End PBXCopyFilesBuildPhase section */

/* Begin PBXFileReference section */
<<<<<<< HEAD
		645FFF012D73B86A002EE721 /* WeekNumberDemoViewController.swift */ = {isa = PBXFileReference; lastKnownFileType = sourcecode.swift; path = WeekNumberDemoViewController.swift; sourceTree = "<group>"; };
=======
		645FFEFB2D6D5E61002EE721 /* WeekdayOnlyDemoViewController.swift */ = {isa = PBXFileReference; lastKnownFileType = sourcecode.swift; path = WeekdayOnlyDemoViewController.swift; sourceTree = "<group>"; };
>>>>>>> 4865bf95
		9381769B249B74BB00E18FA3 /* DemoPickerViewController.swift */ = {isa = PBXFileReference; lastKnownFileType = sourcecode.swift; path = DemoPickerViewController.swift; sourceTree = "<group>"; };
		9381769E249B79DC00E18FA3 /* ScrollToDayWithAnimationDemoViewController.swift */ = {isa = PBXFileReference; lastKnownFileType = sourcecode.swift; path = ScrollToDayWithAnimationDemoViewController.swift; sourceTree = "<group>"; };
		938176A0249B7CE600E18FA3 /* DayRangeSelectionDemoViewController.swift */ = {isa = PBXFileReference; lastKnownFileType = sourcecode.swift; path = DayRangeSelectionDemoViewController.swift; sourceTree = "<group>"; };
		938176A2249B7F0800E18FA3 /* SelectedDayTooltipDemoViewController.swift */ = {isa = PBXFileReference; lastKnownFileType = sourcecode.swift; path = SelectedDayTooltipDemoViewController.swift; sourceTree = "<group>"; };
		938176A4249B828600E18FA3 /* LargeDayRangeDemoViewController.swift */ = {isa = PBXFileReference; lastKnownFileType = sourcecode.swift; path = LargeDayRangeDemoViewController.swift; sourceTree = "<group>"; };
		938176A6249B85CE00E18FA3 /* DemoViewController.swift */ = {isa = PBXFileReference; lastKnownFileType = sourcecode.swift; path = DemoViewController.swift; sourceTree = "<group>"; };
		939853512498992E0022A3A1 /* TooltipView.swift */ = {isa = PBXFileReference; lastKnownFileType = sourcecode.swift; path = TooltipView.swift; sourceTree = "<group>"; };
		939E69672484CD8E00A8BCC7 /* HorizonCalendarExample.app */ = {isa = PBXFileReference; explicitFileType = wrapper.application; includeInIndex = 0; path = HorizonCalendarExample.app; sourceTree = BUILT_PRODUCTS_DIR; };
		939E696A2484CD8E00A8BCC7 /* AppDelegate.swift */ = {isa = PBXFileReference; lastKnownFileType = sourcecode.swift; path = AppDelegate.swift; sourceTree = "<group>"; };
		939E696E2484CD8E00A8BCC7 /* SingleDaySelectionDemoViewController.swift */ = {isa = PBXFileReference; lastKnownFileType = sourcecode.swift; path = SingleDaySelectionDemoViewController.swift; sourceTree = "<group>"; };
		939E69732484CD9000A8BCC7 /* Assets.xcassets */ = {isa = PBXFileReference; lastKnownFileType = folder.assetcatalog; path = Assets.xcassets; sourceTree = "<group>"; };
		939E69762484CD9000A8BCC7 /* Base */ = {isa = PBXFileReference; lastKnownFileType = file.storyboard; name = Base; path = Base.lproj/LaunchScreen.storyboard; sourceTree = "<group>"; };
		939E69782484CD9000A8BCC7 /* Info.plist */ = {isa = PBXFileReference; lastKnownFileType = text.plist.xml; path = Info.plist; sourceTree = "<group>"; };
		939E69912484D11000A8BCC7 /* HorizonCalendar.framework */ = {isa = PBXFileReference; explicitFileType = wrapper.framework; path = HorizonCalendar.framework; sourceTree = BUILT_PRODUCTS_DIR; };
		93A7258D24A1F26C00B4F08F /* PartialMonthVisibilityDemoViewController.swift */ = {isa = PBXFileReference; lastKnownFileType = sourcecode.swift; path = PartialMonthVisibilityDemoViewController.swift; sourceTree = "<group>"; };
		93AF5544248DCC8900BDB0FF /* DayRangeIndicatorView.swift */ = {isa = PBXFileReference; lastKnownFileType = sourcecode.swift; path = DayRangeIndicatorView.swift; sourceTree = "<group>"; };
		AA79A7D02D74319B00C07DD0 /* SwiftUIDisabledDayDemoViewController 2.swift */ = {isa = PBXFileReference; lastKnownFileType = sourcecode.swift; path = "SwiftUIDisabledDayDemoViewController 2.swift"; sourceTree = "<group>"; };
		AA79A7D42D74346200C07DD0 /* DayRangeSelectionHelperExtension.swift */ = {isa = PBXFileReference; lastKnownFileType = sourcecode.swift; path = DayRangeSelectionHelperExtension.swift; sourceTree = "<group>"; };
		FD55C5D6298B138A00A9B5D6 /* SwiftUIScreenDemoViewController.swift */ = {isa = PBXFileReference; lastKnownFileType = sourcecode.swift; path = SwiftUIScreenDemoViewController.swift; sourceTree = "<group>"; };
		FDA0FB3428F5EFD90066DEFA /* SwiftUIDayView.swift */ = {isa = PBXFileReference; fileEncoding = 4; lastKnownFileType = sourcecode.swift; path = SwiftUIDayView.swift; sourceTree = "<group>"; };
		FDA0FB3628F5EFF60066DEFA /* SwiftUIItemModelsDemoViewController.swift */ = {isa = PBXFileReference; fileEncoding = 4; lastKnownFileType = sourcecode.swift; path = SwiftUIItemModelsDemoViewController.swift; sourceTree = "<group>"; };
		FDD8EE7329885AF500F6EC9D /* MonthBackgroundDemoViewController.swift */ = {isa = PBXFileReference; lastKnownFileType = sourcecode.swift; path = MonthBackgroundDemoViewController.swift; sourceTree = "<group>"; };
/* End PBXFileReference section */

/* Begin PBXFrameworksBuildPhase section */
		939E69642484CD8E00A8BCC7 /* Frameworks */ = {
			isa = PBXFrameworksBuildPhase;
			buildActionMask = 2147483647;
			files = (
				939E69932484D55200A8BCC7 /* HorizonCalendar.framework in Frameworks */,
			);
			runOnlyForDeploymentPostprocessing = 0;
		};
/* End PBXFrameworksBuildPhase section */

/* Begin PBXGroup section */
		9381769D249B79CB00E18FA3 /* Demo View Controllers */ = {
			isa = PBXGroup;
			children = (
				938176A6249B85CE00E18FA3 /* DemoViewController.swift */,
				645FFF012D73B86A002EE721 /* WeekNumberDemoViewController.swift */,
				939E696E2484CD8E00A8BCC7 /* SingleDaySelectionDemoViewController.swift */,
				938176A0249B7CE600E18FA3 /* DayRangeSelectionDemoViewController.swift */,
				938176A2249B7F0800E18FA3 /* SelectedDayTooltipDemoViewController.swift */,
				938176A4249B828600E18FA3 /* LargeDayRangeDemoViewController.swift */,
				9381769E249B79DC00E18FA3 /* ScrollToDayWithAnimationDemoViewController.swift */,
				93A7258D24A1F26C00B4F08F /* PartialMonthVisibilityDemoViewController.swift */,
				FDD8EE7329885AF500F6EC9D /* MonthBackgroundDemoViewController.swift */,
				FDA0FB3628F5EFF60066DEFA /* SwiftUIItemModelsDemoViewController.swift */,
				FD55C5D6298B138A00A9B5D6 /* SwiftUIScreenDemoViewController.swift */,
				645FFEFB2D6D5E61002EE721 /* WeekdayOnlyDemoViewController.swift */,
				AA79A7D02D74319B00C07DD0 /* SwiftUIDisabledDayDemoViewController 2.swift */,
			);
			path = "Demo View Controllers";
			sourceTree = "<group>";
		};
		939E695E2484CD8E00A8BCC7 = {
			isa = PBXGroup;
			children = (
				939E69692484CD8E00A8BCC7 /* HorizonCalendarExample */,
				939E69682484CD8E00A8BCC7 /* Products */,
				939E69902484D11000A8BCC7 /* Frameworks */,
			);
			sourceTree = "<group>";
		};
		939E69682484CD8E00A8BCC7 /* Products */ = {
			isa = PBXGroup;
			children = (
				939E69672484CD8E00A8BCC7 /* HorizonCalendarExample.app */,
			);
			name = Products;
			sourceTree = "<group>";
		};
		939E69692484CD8E00A8BCC7 /* HorizonCalendarExample */ = {
			isa = PBXGroup;
			children = (
				939E696A2484CD8E00A8BCC7 /* AppDelegate.swift */,
				9381769B249B74BB00E18FA3 /* DemoPickerViewController.swift */,
				9381769D249B79CB00E18FA3 /* Demo View Controllers */,
				93AF5544248DCC8900BDB0FF /* DayRangeIndicatorView.swift */,
				AA79A7D42D74346200C07DD0 /* DayRangeSelectionHelperExtension.swift */,
				FDA0FB3428F5EFD90066DEFA /* SwiftUIDayView.swift */,
				939853512498992E0022A3A1 /* TooltipView.swift */,
				939E69732484CD9000A8BCC7 /* Assets.xcassets */,
				939E69752484CD9000A8BCC7 /* LaunchScreen.storyboard */,
				939E69782484CD9000A8BCC7 /* Info.plist */,
			);
			path = HorizonCalendarExample;
			sourceTree = "<group>";
		};
		939E69902484D11000A8BCC7 /* Frameworks */ = {
			isa = PBXGroup;
			children = (
				939E69912484D11000A8BCC7 /* HorizonCalendar.framework */,
			);
			name = Frameworks;
			sourceTree = "<group>";
		};
/* End PBXGroup section */

/* Begin PBXNativeTarget section */
		939E69662484CD8E00A8BCC7 /* HorizonCalendarExample */ = {
			isa = PBXNativeTarget;
			buildConfigurationList = 939E697B2484CD9000A8BCC7 /* Build configuration list for PBXNativeTarget "HorizonCalendarExample" */;
			buildPhases = (
				939E69632484CD8E00A8BCC7 /* Sources */,
				939E69642484CD8E00A8BCC7 /* Frameworks */,
				939E69652484CD8E00A8BCC7 /* Resources */,
				939E69952484D55200A8BCC7 /* Embed Frameworks */,
			);
			buildRules = (
			);
			dependencies = (
			);
			name = HorizonCalendarExample;
			productName = HorizonCalendarExample;
			productReference = 939E69672484CD8E00A8BCC7 /* HorizonCalendarExample.app */;
			productType = "com.apple.product-type.application";
		};
/* End PBXNativeTarget section */

/* Begin PBXProject section */
		939E695F2484CD8E00A8BCC7 /* Project object */ = {
			isa = PBXProject;
			attributes = {
				LastSwiftUpdateCheck = 1150;
				LastUpgradeCheck = 1200;
				ORGANIZATIONNAME = Airbnb;
				TargetAttributes = {
					939E69662484CD8E00A8BCC7 = {
						CreatedOnToolsVersion = 11.5;
					};
				};
			};
			buildConfigurationList = 939E69622484CD8E00A8BCC7 /* Build configuration list for PBXProject "HorizonCalendarExample" */;
			compatibilityVersion = "Xcode 9.3";
			developmentRegion = en;
			hasScannedForEncodings = 0;
			knownRegions = (
				en,
				Base,
			);
			mainGroup = 939E695E2484CD8E00A8BCC7;
			productRefGroup = 939E69682484CD8E00A8BCC7 /* Products */;
			projectDirPath = "";
			projectRoot = "";
			targets = (
				939E69662484CD8E00A8BCC7 /* HorizonCalendarExample */,
			);
		};
/* End PBXProject section */

/* Begin PBXResourcesBuildPhase section */
		939E69652484CD8E00A8BCC7 /* Resources */ = {
			isa = PBXResourcesBuildPhase;
			buildActionMask = 2147483647;
			files = (
				939E69772484CD9000A8BCC7 /* LaunchScreen.storyboard in Resources */,
				939E69742484CD9000A8BCC7 /* Assets.xcassets in Resources */,
			);
			runOnlyForDeploymentPostprocessing = 0;
		};
/* End PBXResourcesBuildPhase section */

/* Begin PBXSourcesBuildPhase section */
		939E69632484CD8E00A8BCC7 /* Sources */ = {
			isa = PBXSourcesBuildPhase;
			buildActionMask = 2147483647;
			files = (
				93A7258E24A1F26C00B4F08F /* PartialMonthVisibilityDemoViewController.swift in Sources */,
				FDA0FB3728F5EFF60066DEFA /* SwiftUIItemModelsDemoViewController.swift in Sources */,
				939E696F2484CD8E00A8BCC7 /* SingleDaySelectionDemoViewController.swift in Sources */,
				938176A3249B7F0800E18FA3 /* SelectedDayTooltipDemoViewController.swift in Sources */,
				FDA0FB3528F5EFD90066DEFA /* SwiftUIDayView.swift in Sources */,
				645FFEFC2D6D5E61002EE721 /* WeekdayOnlyDemoViewController.swift in Sources */,
				938176A1249B7CE600E18FA3 /* DayRangeSelectionDemoViewController.swift in Sources */,
				9381769C249B74BB00E18FA3 /* DemoPickerViewController.swift in Sources */,
				939853522498992E0022A3A1 /* TooltipView.swift in Sources */,
				AA79A7D52D74346200C07DD0 /* DayRangeSelectionHelperExtension.swift in Sources */,
				938176A7249B85CE00E18FA3 /* DemoViewController.swift in Sources */,
				9381769F249B79DC00E18FA3 /* ScrollToDayWithAnimationDemoViewController.swift in Sources */,
				93AF5545248DCC8900BDB0FF /* DayRangeIndicatorView.swift in Sources */,
				645FFF022D73B86A002EE721 /* WeekNumberDemoViewController.swift in Sources */,
				938176A5249B828600E18FA3 /* LargeDayRangeDemoViewController.swift in Sources */,
				FDD8EE7429885AF500F6EC9D /* MonthBackgroundDemoViewController.swift in Sources */,
				FD55C5D7298B138A00A9B5D6 /* SwiftUIScreenDemoViewController.swift in Sources */,
				AA79A7D12D74319B00C07DD0 /* SwiftUIDisabledDayDemoViewController 2.swift in Sources */,
				939E696B2484CD8E00A8BCC7 /* AppDelegate.swift in Sources */,
			);
			runOnlyForDeploymentPostprocessing = 0;
		};
/* End PBXSourcesBuildPhase section */

/* Begin PBXVariantGroup section */
		939E69752484CD9000A8BCC7 /* LaunchScreen.storyboard */ = {
			isa = PBXVariantGroup;
			children = (
				939E69762484CD9000A8BCC7 /* Base */,
			);
			name = LaunchScreen.storyboard;
			sourceTree = "<group>";
		};
/* End PBXVariantGroup section */

/* Begin XCBuildConfiguration section */
		939E69792484CD9000A8BCC7 /* Debug */ = {
			isa = XCBuildConfiguration;
			buildSettings = {
				ALWAYS_SEARCH_USER_PATHS = NO;
				CLANG_ANALYZER_NONNULL = YES;
				CLANG_ANALYZER_NUMBER_OBJECT_CONVERSION = YES_AGGRESSIVE;
				CLANG_CXX_LANGUAGE_STANDARD = "gnu++14";
				CLANG_CXX_LIBRARY = "libc++";
				CLANG_ENABLE_MODULES = YES;
				CLANG_ENABLE_OBJC_ARC = YES;
				CLANG_ENABLE_OBJC_WEAK = YES;
				CLANG_WARN_BLOCK_CAPTURE_AUTORELEASING = YES;
				CLANG_WARN_BOOL_CONVERSION = YES;
				CLANG_WARN_COMMA = YES;
				CLANG_WARN_CONSTANT_CONVERSION = YES;
				CLANG_WARN_DEPRECATED_OBJC_IMPLEMENTATIONS = YES;
				CLANG_WARN_DIRECT_OBJC_ISA_USAGE = YES_ERROR;
				CLANG_WARN_DOCUMENTATION_COMMENTS = YES;
				CLANG_WARN_EMPTY_BODY = YES;
				CLANG_WARN_ENUM_CONVERSION = YES;
				CLANG_WARN_INFINITE_RECURSION = YES;
				CLANG_WARN_INT_CONVERSION = YES;
				CLANG_WARN_NON_LITERAL_NULL_CONVERSION = YES;
				CLANG_WARN_OBJC_IMPLICIT_RETAIN_SELF = YES;
				CLANG_WARN_OBJC_LITERAL_CONVERSION = YES;
				CLANG_WARN_OBJC_ROOT_CLASS = YES_ERROR;
				CLANG_WARN_QUOTED_INCLUDE_IN_FRAMEWORK_HEADER = YES;
				CLANG_WARN_RANGE_LOOP_ANALYSIS = YES;
				CLANG_WARN_STRICT_PROTOTYPES = YES;
				CLANG_WARN_SUSPICIOUS_MOVE = YES;
				CLANG_WARN_UNGUARDED_AVAILABILITY = YES_AGGRESSIVE;
				CLANG_WARN_UNREACHABLE_CODE = YES;
				CLANG_WARN__DUPLICATE_METHOD_MATCH = YES;
				COPY_PHASE_STRIP = NO;
				DEBUG_INFORMATION_FORMAT = dwarf;
				ENABLE_STRICT_OBJC_MSGSEND = YES;
				ENABLE_TESTABILITY = YES;
				GCC_C_LANGUAGE_STANDARD = gnu11;
				GCC_DYNAMIC_NO_PIC = NO;
				GCC_NO_COMMON_BLOCKS = YES;
				GCC_OPTIMIZATION_LEVEL = 0;
				GCC_PREPROCESSOR_DEFINITIONS = (
					"DEBUG=1",
					"$(inherited)",
				);
				GCC_WARN_64_TO_32_BIT_CONVERSION = YES;
				GCC_WARN_ABOUT_RETURN_TYPE = YES_ERROR;
				GCC_WARN_UNDECLARED_SELECTOR = YES;
				GCC_WARN_UNINITIALIZED_AUTOS = YES_AGGRESSIVE;
				GCC_WARN_UNUSED_FUNCTION = YES;
				GCC_WARN_UNUSED_VARIABLE = YES;
				IPHONEOS_DEPLOYMENT_TARGET = 16.0;
				MTL_ENABLE_DEBUG_INFO = INCLUDE_SOURCE;
				MTL_FAST_MATH = YES;
				ONLY_ACTIVE_ARCH = YES;
				SDKROOT = iphoneos;
				SWIFT_ACTIVE_COMPILATION_CONDITIONS = DEBUG;
				SWIFT_OPTIMIZATION_LEVEL = "-Onone";
			};
			name = Debug;
		};
		939E697A2484CD9000A8BCC7 /* Release */ = {
			isa = XCBuildConfiguration;
			buildSettings = {
				ALWAYS_SEARCH_USER_PATHS = NO;
				CLANG_ANALYZER_NONNULL = YES;
				CLANG_ANALYZER_NUMBER_OBJECT_CONVERSION = YES_AGGRESSIVE;
				CLANG_CXX_LANGUAGE_STANDARD = "gnu++14";
				CLANG_CXX_LIBRARY = "libc++";
				CLANG_ENABLE_MODULES = YES;
				CLANG_ENABLE_OBJC_ARC = YES;
				CLANG_ENABLE_OBJC_WEAK = YES;
				CLANG_WARN_BLOCK_CAPTURE_AUTORELEASING = YES;
				CLANG_WARN_BOOL_CONVERSION = YES;
				CLANG_WARN_COMMA = YES;
				CLANG_WARN_CONSTANT_CONVERSION = YES;
				CLANG_WARN_DEPRECATED_OBJC_IMPLEMENTATIONS = YES;
				CLANG_WARN_DIRECT_OBJC_ISA_USAGE = YES_ERROR;
				CLANG_WARN_DOCUMENTATION_COMMENTS = YES;
				CLANG_WARN_EMPTY_BODY = YES;
				CLANG_WARN_ENUM_CONVERSION = YES;
				CLANG_WARN_INFINITE_RECURSION = YES;
				CLANG_WARN_INT_CONVERSION = YES;
				CLANG_WARN_NON_LITERAL_NULL_CONVERSION = YES;
				CLANG_WARN_OBJC_IMPLICIT_RETAIN_SELF = YES;
				CLANG_WARN_OBJC_LITERAL_CONVERSION = YES;
				CLANG_WARN_OBJC_ROOT_CLASS = YES_ERROR;
				CLANG_WARN_QUOTED_INCLUDE_IN_FRAMEWORK_HEADER = YES;
				CLANG_WARN_RANGE_LOOP_ANALYSIS = YES;
				CLANG_WARN_STRICT_PROTOTYPES = YES;
				CLANG_WARN_SUSPICIOUS_MOVE = YES;
				CLANG_WARN_UNGUARDED_AVAILABILITY = YES_AGGRESSIVE;
				CLANG_WARN_UNREACHABLE_CODE = YES;
				CLANG_WARN__DUPLICATE_METHOD_MATCH = YES;
				COPY_PHASE_STRIP = NO;
				DEBUG_INFORMATION_FORMAT = "dwarf-with-dsym";
				ENABLE_NS_ASSERTIONS = NO;
				ENABLE_STRICT_OBJC_MSGSEND = YES;
				GCC_C_LANGUAGE_STANDARD = gnu11;
				GCC_NO_COMMON_BLOCKS = YES;
				GCC_WARN_64_TO_32_BIT_CONVERSION = YES;
				GCC_WARN_ABOUT_RETURN_TYPE = YES_ERROR;
				GCC_WARN_UNDECLARED_SELECTOR = YES;
				GCC_WARN_UNINITIALIZED_AUTOS = YES_AGGRESSIVE;
				GCC_WARN_UNUSED_FUNCTION = YES;
				GCC_WARN_UNUSED_VARIABLE = YES;
				IPHONEOS_DEPLOYMENT_TARGET = 16.0;
				MTL_ENABLE_DEBUG_INFO = NO;
				MTL_FAST_MATH = YES;
				SDKROOT = iphoneos;
				SWIFT_COMPILATION_MODE = wholemodule;
				SWIFT_OPTIMIZATION_LEVEL = "-O";
				VALIDATE_PRODUCT = YES;
			};
			name = Release;
		};
		939E697C2484CD9000A8BCC7 /* Debug */ = {
			isa = XCBuildConfiguration;
			buildSettings = {
				ASSETCATALOG_COMPILER_APPICON_NAME = AppIcon;
				CODE_SIGN_STYLE = Automatic;
				DEVELOPMENT_TEAM = C835JB7RUE;
				INFOPLIST_FILE = HorizonCalendarExample/Info.plist;
				IPHONEOS_DEPLOYMENT_TARGET = 16.0;
				LD_RUNPATH_SEARCH_PATHS = (
					"$(inherited)",
					"@executable_path/Frameworks",
				);
				PRODUCT_BUNDLE_IDENTIFIER = com.airbnb.HorizonCalendarExample;
				PRODUCT_NAME = "$(TARGET_NAME)";
				SWIFT_VERSION = 5.0;
				TARGETED_DEVICE_FAMILY = "1,2";
			};
			name = Debug;
		};
		939E697D2484CD9000A8BCC7 /* Release */ = {
			isa = XCBuildConfiguration;
			buildSettings = {
				ASSETCATALOG_COMPILER_APPICON_NAME = AppIcon;
				CODE_SIGN_STYLE = Automatic;
				DEVELOPMENT_TEAM = C835JB7RUE;
				INFOPLIST_FILE = HorizonCalendarExample/Info.plist;
				IPHONEOS_DEPLOYMENT_TARGET = 16.0;
				LD_RUNPATH_SEARCH_PATHS = (
					"$(inherited)",
					"@executable_path/Frameworks",
				);
				PRODUCT_BUNDLE_IDENTIFIER = com.airbnb.HorizonCalendarExample;
				PRODUCT_NAME = "$(TARGET_NAME)";
				SWIFT_VERSION = 5.0;
				TARGETED_DEVICE_FAMILY = "1,2";
			};
			name = Release;
		};
/* End XCBuildConfiguration section */

/* Begin XCConfigurationList section */
		939E69622484CD8E00A8BCC7 /* Build configuration list for PBXProject "HorizonCalendarExample" */ = {
			isa = XCConfigurationList;
			buildConfigurations = (
				939E69792484CD9000A8BCC7 /* Debug */,
				939E697A2484CD9000A8BCC7 /* Release */,
			);
			defaultConfigurationIsVisible = 0;
			defaultConfigurationName = Release;
		};
		939E697B2484CD9000A8BCC7 /* Build configuration list for PBXNativeTarget "HorizonCalendarExample" */ = {
			isa = XCConfigurationList;
			buildConfigurations = (
				939E697C2484CD9000A8BCC7 /* Debug */,
				939E697D2484CD9000A8BCC7 /* Release */,
			);
			defaultConfigurationIsVisible = 0;
			defaultConfigurationName = Release;
		};
/* End XCConfigurationList section */
	};
	rootObject = 939E695F2484CD8E00A8BCC7 /* Project object */;
}<|MERGE_RESOLUTION|>--- conflicted
+++ resolved
@@ -7,11 +7,8 @@
 	objects = {
 
 /* Begin PBXBuildFile section */
-<<<<<<< HEAD
 		645FFF022D73B86A002EE721 /* WeekNumberDemoViewController.swift in Sources */ = {isa = PBXBuildFile; fileRef = 645FFF012D73B86A002EE721 /* WeekNumberDemoViewController.swift */; };
-=======
 		645FFEFC2D6D5E61002EE721 /* WeekdayOnlyDemoViewController.swift in Sources */ = {isa = PBXBuildFile; fileRef = 645FFEFB2D6D5E61002EE721 /* WeekdayOnlyDemoViewController.swift */; };
->>>>>>> 4865bf95
 		9381769C249B74BB00E18FA3 /* DemoPickerViewController.swift in Sources */ = {isa = PBXBuildFile; fileRef = 9381769B249B74BB00E18FA3 /* DemoPickerViewController.swift */; };
 		9381769F249B79DC00E18FA3 /* ScrollToDayWithAnimationDemoViewController.swift in Sources */ = {isa = PBXBuildFile; fileRef = 9381769E249B79DC00E18FA3 /* ScrollToDayWithAnimationDemoViewController.swift */; };
 		938176A1249B7CE600E18FA3 /* DayRangeSelectionDemoViewController.swift in Sources */ = {isa = PBXBuildFile; fileRef = 938176A0249B7CE600E18FA3 /* DayRangeSelectionDemoViewController.swift */; };
@@ -50,11 +47,8 @@
 /* End PBXCopyFilesBuildPhase section */
 
 /* Begin PBXFileReference section */
-<<<<<<< HEAD
 		645FFF012D73B86A002EE721 /* WeekNumberDemoViewController.swift */ = {isa = PBXFileReference; lastKnownFileType = sourcecode.swift; path = WeekNumberDemoViewController.swift; sourceTree = "<group>"; };
-=======
 		645FFEFB2D6D5E61002EE721 /* WeekdayOnlyDemoViewController.swift */ = {isa = PBXFileReference; lastKnownFileType = sourcecode.swift; path = WeekdayOnlyDemoViewController.swift; sourceTree = "<group>"; };
->>>>>>> 4865bf95
 		9381769B249B74BB00E18FA3 /* DemoPickerViewController.swift */ = {isa = PBXFileReference; lastKnownFileType = sourcecode.swift; path = DemoPickerViewController.swift; sourceTree = "<group>"; };
 		9381769E249B79DC00E18FA3 /* ScrollToDayWithAnimationDemoViewController.swift */ = {isa = PBXFileReference; lastKnownFileType = sourcecode.swift; path = ScrollToDayWithAnimationDemoViewController.swift; sourceTree = "<group>"; };
 		938176A0249B7CE600E18FA3 /* DayRangeSelectionDemoViewController.swift */ = {isa = PBXFileReference; lastKnownFileType = sourcecode.swift; path = DayRangeSelectionDemoViewController.swift; sourceTree = "<group>"; };
