--- conflicted
+++ resolved
@@ -210,10 +210,6 @@
       hasher.combine(isAccessibilityElement)
       hasher.combine(accessibilityTraits)
     }
-<<<<<<< HEAD
-=======
-
->>>>>>> e3980b8d
     public static func == (lhs: DayOfWeekView.InvariantViewProperties, rhs: DayOfWeekView.InvariantViewProperties) -> Bool {
             lhs.isAccessibilityElement == rhs.isAccessibilityElement
     }
@@ -236,19 +232,12 @@
   }
 
 }
-<<<<<<< HEAD
-=======
-
->>>>>>> e3980b8d
+
 extension UIColor {
     static let blackD1 = UIColor(red: 15 / 255.0, green: 15 / 255.0, blue: 15 / 255.0, alpha: 1.0)
     static let whiteD2 = UIColor(red: 246 / 255.0, green: 246 / 255.0, blue: 246 / 255.0, alpha: 1.0)
     static let globalBackgroundColor = color(light: whiteD2, dark: blackD1)
-<<<<<<< HEAD
-
-=======
-    
->>>>>>> e3980b8d
+
     static func color(light: UIColor, dark: UIColor) -> UIColor {
         if #available(iOS 13.0, *) {
             return UIColor.init { traitCollection in
