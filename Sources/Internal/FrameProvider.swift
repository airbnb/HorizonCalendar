// Created by Bryan Keller on 3/29/20.
// Copyright © 2020 Airbnb Inc. All rights reserved.

// Licensed under the Apache License, Version 2.0 (the "License");
// you may not use this file except in compliance with the License.
// You may obtain a copy of the License at
//
// http://www.apache.org/licenses/LICENSE-2.0
//
// Unless required by applicable law or agreed to in writing, software
// distributed under the License is distributed on an "AS IS" BASIS,
// WITHOUT WARRANTIES OR CONDITIONS OF ANY KIND, either express or implied.
// See the License for the specific language governing permissions and
// limitations under the License.

import UIKit

/// Provides frame and size information about all core layout items. The calendar is laid out lazily, starting with an initial known layout
/// frame (like the frame of an initially visible month header). All subsequent layout calculations are done by laying out items adjacent to
/// a known layout frame. The results of those calculations can then be used for future layout calculations.
final class FrameProvider {

  // MARK: Lifecycle

  init(
    content: CalendarViewContent,
    size: CGSize,
    layoutMargins: NSDirectionalEdgeInsets,
    scale: CGFloat,
    monthHeaderHeight: CGFloat,
    monthFooterHeight: CGFloat?)
  {
    self.content = content
    self.size = size
    self.layoutMargins = layoutMargins
    self.scale = scale
    self.monthHeaderHeight = monthHeaderHeight
    self.monthFooterHeight = monthFooterHeight

    switch content.monthsLayout {
    case .vertical:
      monthWidth = size.width - layoutMargins.leading - layoutMargins.trailing
    case .horizontal(let _monthWidth):
      monthWidth = _monthWidth
    }

    let insetWidth = monthWidth - content.monthDayInsets.left - content.monthDayInsets.right
    let numberOfDaysPerWeek = CGFloat(7)
    let availableWidth = insetWidth - (content.horizontalDayMargin * (numberOfDaysPerWeek - 1))
    let points = availableWidth / numberOfDaysPerWeek
    daySize = CGSize(width: points, height: points)

    validateCalendarMetrics(size: size)
  }

  // MARK: Internal

  let size: CGSize
  let layoutMargins: NSDirectionalEdgeInsets
  let scale: CGFloat
  let daySize: CGSize

  // MARK: Month locations

  func originOfMonth(containing layoutItem: LayoutItem) -> CGPoint {
    switch layoutItem.itemType {
    case .monthHeader:
      return layoutItem.frame.origin

    case .dayOfWeekInMonth(let position, _):
      let x = minXOfMonth(containingItemWithFrame: layoutItem.frame, at: position)
      let y = layoutItem.frame.minY - content.monthDayInsets.top - monthHeaderHeight
      return CGPoint(x: x, y: y)

    case .day(let day):
      let position = calendar.dayOfWeekPosition(for: calendar.startDate(of: day))
      let rowInMonth = adjustedRowInMonth(for: day)

      let x = minXOfMonth(containingItemWithFrame: layoutItem.frame, at: position)
      let y = minYOfMonth(containingDayItemWithFrame: layoutItem.frame, atRowInMonth: rowInMonth)
      return CGPoint(x: x, y: y)
        
    case .monthFooter(let month):
      let x = layoutItem.frame.origin.x
      let y = layoutItem.frame.minY -
        monthHeaderHeight -
        content.monthDayInsets.top -
        (monthsLayout.pinDaysOfWeekToTop ? 0 : (daySize.height + content.verticalDayMargin)) -
        CGFloat((CGFloat(numberOfRows(in: month)) * daySize.height) + (CGFloat(numberOfRows(in: month) - 1) * content.verticalDayMargin)) -
        content.monthDayInsets.bottom
      return CGPoint(x: x, y: y)
    }
  }

  func originOfMonth(
    _ month: Month,
    beforeMonthWithOrigin subsequentMonthOrigin: CGPoint)
    -> CGPoint
  {
    switch monthsLayout {
    case .vertical:
      let monthHeight = heightOfMonth(month)
      return CGPoint(
        x: subsequentMonthOrigin.x,
        y: subsequentMonthOrigin.y - content.interMonthSpacing - monthHeight)

    case .horizontal:
      return CGPoint(
        x: subsequentMonthOrigin.x - content.interMonthSpacing - monthWidth,
        y: subsequentMonthOrigin.y)
    }
  }

  func originOfMonth(_ month: Month, afterMonthWithOrigin previousMonthOrigin: CGPoint) -> CGPoint {
    switch monthsLayout {
    case .vertical:
      let previousMonth = calendar.month(byAddingMonths: -1, to: month)
      let previousMonthHeight = heightOfMonth(previousMonth)
      return CGPoint(
        x: previousMonthOrigin.x,
        y: previousMonthOrigin.y + previousMonthHeight + content.interMonthSpacing)

    case .horizontal:
      return CGPoint(
        x: previousMonthOrigin.x + monthWidth + content.interMonthSpacing,
        y: previousMonthOrigin.y)
    }
  }

  func frameOfMonth(_ month: Month, withOrigin monthOrigin: CGPoint) -> CGRect {
    let monthHeight = heightOfMonth(month)
    return CGRect(origin: monthOrigin, size: CGSize(width: monthWidth, height: monthHeight))
  }

  // MARK: Frames of core layout items

  func frameOfMonthHeader(inMonthWithOrigin monthOrigin: CGPoint) -> CGRect {
    CGRect(origin: monthOrigin, size: CGSize(width: monthWidth, height: monthHeaderHeight))
  }

  func frameOfDayOfWeek(
    at dayOfWeekPosition: DayOfWeekPosition,
    inMonthWithOrigin monthOrigin: CGPoint)
    -> CGRect
  {
    let x = minXOfItem(at: dayOfWeekPosition, minXOfContainingRow: monthOrigin.x)
    let y = monthOrigin.y + monthHeaderHeight + content.monthDayInsets.top
    return CGRect(origin: CGPoint(x: x, y: y), size: daySize)
  }

  func frameOfDay(_ day: Day, inMonthWithOrigin monthOrigin: CGPoint) -> CGRect {
    let date = calendar.startDate(of: day)
    let dayOfWeekPosition = calendar.dayOfWeekPosition(for: date)
    let rowInMonth = adjustedRowInMonth(for: day)
    let numberOfWeekRowsThroughDay = rowInMonth + 1

    let x = minXOfItem(at: dayOfWeekPosition, minXOfContainingRow: monthOrigin.x)
    let y = monthOrigin.y +
      monthHeaderHeight +
      content.monthDayInsets.top +
      heightOfDaysOfTheWeekRowInMonth() +
      heightOfDayContent(forNumberOfWeekRows: numberOfWeekRowsThroughDay) -
      daySize.height
    return CGRect(origin: CGPoint(x: x, y: y), size: daySize)
  }

  func frameOfMonthFooter(_ month: Month, inMonthWithOrigin monthOrigin: CGPoint) -> CGRect {
    let x = monthOrigin.x
    let y = monthOrigin.y +
      monthHeaderHeight +
      content.monthDayInsets.top +
      (monthsLayout.pinDaysOfWeekToTop ? 0 : (daySize.height + content.verticalDayMargin)) +
      ((CGFloat(numberOfRows(in: month)) * daySize.height) + (CGFloat(numberOfRows(in: month) - 1) * content.verticalDayMargin)) +
      content.monthDayInsets.bottom
      return CGRect(x: x, y: y, width: monthWidth, height: monthFooterHeight ?? 0)
  }

  // A faster alternative to `frameOfDay(_:inMonthWithOrigin:)`, which uses the known frame of a
  // previously-laid-out adjacent day in the same month to determine the new day's frame without
  // needing to call `Calendar.rowInMonth(for:)` or create a `DayOfWeekPosition`. For
  // example, if the frame of Sept 12 is known, we can derive the frame of Sept 11 and Sept 13.
  func frameOfDay(
    _ day: Day,
    adjacentTo adjacentDay: Day,
    withFrame adjacentDayFrame: CGRect,
    inMonthWithOrigin monthOrigin: CGPoint)
    -> CGRect
  {
    let distanceFromAdjacentDay = day.day - adjacentDay.day
    guard
      day.month == adjacentDay.month,
      abs(distanceFromAdjacentDay) == 1
    else
    {
      preconditionFailure("\(day) must be adjacent to \(adjacentDay) (one day apart, same month).")
    }

    let minX = monthOrigin.x + content.monthDayInsets.left
    let maxX = monthOrigin.x + monthWidth - content.monthDayInsets.right - daySize.width

    let origin: CGPoint
    if distanceFromAdjacentDay < 0 {
      let proposedX = adjacentDayFrame.minX - content.horizontalDayMargin - daySize.width
      if
        proposedX.alignedToPixel(forScreenWithScale: scale) >=
          minX.alignedToPixel(forScreenWithScale: scale)
      {
        origin = CGPoint(x: proposedX, y: adjacentDayFrame.minY)
      } else {
        origin = CGPoint(
          x: maxX,
          y: adjacentDayFrame.minY - content.verticalDayMargin - daySize.height)
      }
    } else {
      let proposedX = adjacentDayFrame.maxX + content.horizontalDayMargin
      if
        proposedX.alignedToPixel(forScreenWithScale: scale) <=
          maxX.alignedToPixel(forScreenWithScale: scale)
      {
        origin = CGPoint(x: proposedX, y: adjacentDayFrame.minY)
      } else {
        origin = CGPoint(x: minX, y: adjacentDayFrame.maxY + content.verticalDayMargin)
      }
    }

    return CGRect(origin: origin, size: daySize)
  }

  // MARK: Misc item frames

  func frameOfPinnedDayOfWeek(
    at dayOfWeekPosition: DayOfWeekPosition,
    yContentOffset: CGFloat)
    -> CGRect
  {
    let x = minXOfItem(at: dayOfWeekPosition, minXOfContainingRow: layoutMargins.leading)
    return CGRect(origin: CGPoint(x: x, y: yContentOffset), size: daySize)
  }

  func frameOfPinnedDaysOfWeekRowBackground(yContentOffset: CGFloat) -> CGRect {
    CGRect(x: layoutMargins.leading, y: yContentOffset, width: monthWidth, height: daySize.height)
  }

  func frameOfPinnedDaysOfWeekRowSeparator(
    yContentOffset: CGFloat,
    separatorHeight: CGFloat)
    -> CGRect
  {
    CGRect(
      x: layoutMargins.leading,
      y: yContentOffset + daySize.height - separatorHeight,
      width: monthWidth,
      height: separatorHeight)
  }

  func frameOfDaysOfWeekRowSeparator(
    inMonthWithOrigin monthOrigin: CGPoint,
    separatorHeight: CGFloat) -> CGRect
  {
    let y = monthOrigin.y +
      monthHeaderHeight +
      content.monthDayInsets.top +
      daySize.height -
      separatorHeight
    return CGRect(x: monthOrigin.x, y: y, width: monthWidth, height: separatorHeight)
  }

  // MARK: Private

  private let content: CalendarViewContent
  private let monthWidth: CGFloat
  private let monthHeaderHeight: CGFloat
  private let monthFooterHeight: CGFloat?

  private var calendar: Calendar {
    content.calendar
  }

  private var monthsLayout: MonthsLayout {
    content.monthsLayout
  }

  private func validateCalendarMetrics(size: CGSize) {
    assert(
      daySize.width > 0,
      """
        Calendar metrics and size resulted in a negative-or-zero size of \(daySize.width) points for
        each day. If ignored, this will cause very odd / incorrect layouts.
      """)

    if case .horizontal = monthsLayout {
      let maxNumberOfWeekRowsPerMonth = 6

      let availableHeight = size.height -
        monthHeaderHeight -
        content.monthDayInsets.top -
<<<<<<< HEAD
        daySize.height - content.verticalDayMargin -
        (maxNumberOfWeekRowsPerMonth * daySize.height) -
        ((maxNumberOfWeekRowsPerMonth - 1) * content.verticalDayMargin) -
        content.monthDayInsets.bottom -
        (monthFooterHeight ?? 0.0)
=======
        heightOfDaysOfTheWeekRowInMonth() -
        heightOfDayContent(forNumberOfWeekRows: maxNumberOfWeekRowsPerMonth) -
        content.monthDayInsets.bottom
>>>>>>> 4fedc794

      assert(
        availableHeight > 0,
        """
          Calendar metrics and size resulted in a negative-or-zero amount of remaining height
          (\(availableHeight) points) after allocating room for calendar elements. If ignored, this
          will cause very odd / incorrect layouts.
        """)
    }
  }

  private func minXOfItem(
    at dayOfWeekPosition: DayOfWeekPosition,
    minXOfContainingRow: CGFloat)
    -> CGFloat
  {
    let distanceFromMonthLeadingEdge = CGFloat(dayOfWeekPosition.rawValue - 1) *
      (daySize.width + content.horizontalDayMargin)
    return minXOfContainingRow + content.monthDayInsets.left + distanceFromMonthLeadingEdge
  }

  private func minXOfMonth(
    containingItemWithFrame itemFrame: CGRect,
    at dayOfWeekPosition: DayOfWeekPosition)
    -> CGFloat
  {
    let distanceFromMinXOfMonth = minXOfItem(at: dayOfWeekPosition, minXOfContainingRow: 0)
    return itemFrame.minX - distanceFromMinXOfMonth
  }

  private func minYOfMonth(
    containingDayItemWithFrame dayItemFrame: CGRect,
    atRowInMonth rowInMonth: Int)
    -> CGFloat
  {
    let numberOfWeekRows = rowInMonth + 1
    return dayItemFrame.maxY -
      heightOfDayContent(forNumberOfWeekRows: numberOfWeekRows) -
      heightOfDaysOfTheWeekRowInMonth() -
      content.monthDayInsets.top -
      monthHeaderHeight
  }

  private func heightOfMonth(_ month: Month) -> CGFloat {
    let numberOfWeekRows = self.numberOfWeekRows(in: month)
    return monthHeaderHeight +
      content.monthDayInsets.top +
<<<<<<< HEAD
      (monthsLayout.pinDaysOfWeekToTop ? 0 : (daySize.height + content.verticalDayMargin)) +
      (CGFloat(numberOfRows) * daySize.height) +
      (CGFloat(numberOfRows - 1) * content.verticalDayMargin) +
      content.monthDayInsets.bottom +
      (monthFooterHeight ?? 0.0)
=======
      heightOfDaysOfTheWeekRowInMonth() +
      heightOfDayContent(forNumberOfWeekRows: numberOfWeekRows) +
      content.monthDayInsets.bottom
>>>>>>> 4fedc794
  }

  // Gets the row of a date in a particular month, taking into account whether the date is in a
  // boundary month that's only showing some dates.
  private func adjustedRowInMonth(for day: Day) -> Int {
    let missingRows: Int
    if
      !content.monthsLayout.alwaysShowCompleteBoundaryMonths,
      day.month == content.monthRange.lowerBound
    {
      missingRows = calendar.rowInMonth(for: calendar.startDate(of: content.dayRange.lowerBound))
    } else {
      missingRows = 0
    }

    let rowInMonth = calendar.rowInMonth(for: calendar.startDate(of: day))
    return rowInMonth - missingRows
  }

  // Gets the number of week rows in a particular month, taking into account whether the month is a
  // boundary month that's only showing a subset of days.
  private func numberOfWeekRows(in month: Month) -> Int {
    let rowOfLastDateInMonth: Int
    if month == content.monthRange.lowerBound {
      let lastDateOfFirstMonth = calendar.lastDate(of: month)
      let lastDayOfFirstMonth = calendar.day(containing: lastDateOfFirstMonth)
      let rowOfLastDayOfFirstMonth = adjustedRowInMonth(for: lastDayOfFirstMonth)
      rowOfLastDateInMonth = rowOfLastDayOfFirstMonth
    } else if month == content.monthRange.upperBound {
      let lastDayOfLastMonth = content.dayRange.upperBound
      let rowOfLastDayOfLastMonth = adjustedRowInMonth(for: lastDayOfLastMonth)
      rowOfLastDateInMonth = rowOfLastDayOfLastMonth
    } else {
      let lastDateOfMonth = calendar.lastDate(of: month)
      rowOfLastDateInMonth = calendar.rowInMonth(for: lastDateOfMonth)
    }

    return rowOfLastDateInMonth + 1
  }

  // Gets the height of day content for a specified number of week rows, including the additional
  // height for vertical day padding.
  // For example, the returned height value for 5 week rows will be 5x the `daySize.height`, plus 4x
  // the `content.verticalDayMargin`.
  private func heightOfDayContent(forNumberOfWeekRows numberOfWeekRows: Int) -> CGFloat {
    (CGFloat(numberOfWeekRows) * daySize.height) +
      (CGFloat(numberOfWeekRows - 1) * content.verticalDayMargin)
  }

  // Gets the height of the days of the week row, plus the padding between it and the first row of
  // days in each month. The returned value will be `0` if
  // `monthsLayout.pinDaysOfWeekToTop == true`.
  private func heightOfDaysOfTheWeekRowInMonth() -> CGFloat {
    monthsLayout.pinDaysOfWeekToTop ? 0 : (daySize.height + content.verticalDayMargin)
  }

}<|MERGE_RESOLUTION|>--- conflicted
+++ resolved
@@ -294,17 +294,10 @@
       let availableHeight = size.height -
         monthHeaderHeight -
         content.monthDayInsets.top -
-<<<<<<< HEAD
-        daySize.height - content.verticalDayMargin -
-        (maxNumberOfWeekRowsPerMonth * daySize.height) -
-        ((maxNumberOfWeekRowsPerMonth - 1) * content.verticalDayMargin) -
+        heightOfDaysOfTheWeekRowInMonth() -
+        heightOfDayContent(forNumberOfWeekRows: maxNumberOfWeekRowsPerMonth) -
         content.monthDayInsets.bottom -
         (monthFooterHeight ?? 0.0)
-=======
-        heightOfDaysOfTheWeekRowInMonth() -
-        heightOfDayContent(forNumberOfWeekRows: maxNumberOfWeekRowsPerMonth) -
-        content.monthDayInsets.bottom
->>>>>>> 4fedc794
 
       assert(
         availableHeight > 0,
@@ -352,17 +345,10 @@
     let numberOfWeekRows = self.numberOfWeekRows(in: month)
     return monthHeaderHeight +
       content.monthDayInsets.top +
-<<<<<<< HEAD
-      (monthsLayout.pinDaysOfWeekToTop ? 0 : (daySize.height + content.verticalDayMargin)) +
-      (CGFloat(numberOfRows) * daySize.height) +
-      (CGFloat(numberOfRows - 1) * content.verticalDayMargin) +
+      heightOfDaysOfTheWeekRowInMonth() +
+      heightOfDayContent(forNumberOfWeekRows: numberOfWeekRows) +
       content.monthDayInsets.bottom +
       (monthFooterHeight ?? 0.0)
-=======
-      heightOfDaysOfTheWeekRowInMonth() +
-      heightOfDayContent(forNumberOfWeekRows: numberOfWeekRows) +
-      content.monthDayInsets.bottom
->>>>>>> 4fedc794
   }
 
   // Gets the row of a date in a particular month, taking into account whether the date is in a
